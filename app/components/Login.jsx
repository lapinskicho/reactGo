--- conflicted
+++ resolved
@@ -1,13 +1,5 @@
 import React from 'react';
-<<<<<<< HEAD
-=======
 import ReactDOM from 'react-dom';
-import Immutable from 'immutable';
-
-import UserActions from 'actions/UserActions';
-import UserStore from 'stores/UserStore';
-
->>>>>>> 3f981a0f
 import styles from 'scss/components/_login';
 import { manualLogin } from 'redux/actions/users';
 import { connect } from 'react-redux';
@@ -22,15 +14,9 @@
   }
 
   _onLoginSubmit = () => {
-<<<<<<< HEAD
-    const email = React.findDOMNode(this.refs.email).value;
-    const password = React.findDOMNode(this.refs.password).value;
-    this.manuallogin({
-=======
     const email = ReactDOM.findDOMNode(this.refs.email).value;
     const password = ReactDOM.findDOMNode(this.refs.password).value;
-    UserActions.manuallogin({
->>>>>>> 3f981a0f
+    this.manuallogin({
       email: email,
       password: password
     });
