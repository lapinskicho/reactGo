--- conflicted
+++ resolved
@@ -9,10 +9,9 @@
  * Client side bootstrap with iso and redux
  */
 Iso.bootstrap((state, _, container) => {
-<<<<<<< HEAD
   let store = configureStore(state);
 
-  React.render(
+  ReactDOM.render(
   	<Provider store={store}>
   		{() => <ReduxRouter />}
 		</Provider>, container);
@@ -24,8 +23,4 @@
   // module and its dependencies as dead code.
     require('./createDevToolsWindow')(store);
   }
-=======
-  alt.bootstrap(state);
-  ReactDOM.render(<Router history={createBrowserHistory()} children={routes} />, container);
->>>>>>> 3f981a0f
 });